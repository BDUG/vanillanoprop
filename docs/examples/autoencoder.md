# Autoencoder Example

<<<<<<< HEAD
## Overview

Demonstrates a tiny variational autoencoder that reconstructs MNIST images.

## Running the Example
=======
Demonstrates a tiny variational autoencoder that reconstructs MNIST
images.

**Prerequisites:** downloads the MNIST dataset on first run.

**Demo command:** (use `cargo run --example`; training binaries use
`./run.sh`)
>>>>>>> ea5c8ed2

```bash
cargo run --example autoencoder
```

## Explanation

Training prints a reconstruction loss as the model learns to recreate
digits and then writes the weights to disk so the network can be reused.

## Next Steps

Learn more about model persistence in the [Saving section of the
introduction](../introduction.md#saving).<|MERGE_RESOLUTION|>--- conflicted
+++ resolved
@@ -1,12 +1,7 @@
 # Autoencoder Example
 
-<<<<<<< HEAD
 ## Overview
 
-Demonstrates a tiny variational autoencoder that reconstructs MNIST images.
-
-## Running the Example
-=======
 Demonstrates a tiny variational autoencoder that reconstructs MNIST
 images.
 
@@ -14,7 +9,6 @@
 
 **Demo command:** (use `cargo run --example`; training binaries use
 `./run.sh`)
->>>>>>> ea5c8ed2
 
 ```bash
 cargo run --example autoencoder
